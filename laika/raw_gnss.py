<<<<<<< HEAD
from typing import Dict, List, Union
=======
from typing import Dict, List, Optional, Union
>>>>>>> 1fbc6780

import scipy.optimize as opt
import numpy as np
import datetime
import struct
from . import constants
from .lib.coordinates import LocalCoord
from .gps_time import GPSTime
from .helpers import ConstellationId, rinex3_obs_from_rinex2_obs, \
  get_nmea_id_from_prn, \
  get_prn_from_nmea_id


def array_from_normal_meas(meas):
  return np.concatenate(([get_nmea_id_from_prn(meas.prn)],
                         [meas.recv_time_week],
                         [meas.recv_time_sec],
                         [meas.glonass_freq],
                         [meas.observables['C1C']],
                         [meas.observables_std['C1C']],
                         [meas.observables['D1C']],
                         [meas.observables_std['D1C']],
                         [meas.observables['S1C']],
                         [meas.observables['L1C']]))


def normal_meas_from_array(arr):
  observables, observables_std = {}, {}
  observables['C1C'] = arr[4]
  observables_std['C1C'] = arr[5]
  observables['D1C'] = arr[6]
  observables_std['D1C'] = arr[7]
  observables['S1C'] = arr[8]
  observables['L1C'] = arr[9]
  return GNSSMeasurement(get_prn_from_nmea_id(arr[0]), arr[1], arr[2],
                         observables, observables_std, arr[3])


class GNSSMeasurement:
  PRN = 0
  RECV_TIME_WEEK = 1
  RECV_TIME_SEC = 2
  GLONASS_FREQ = 3

  PR = 4
  PR_STD = 5
  PRR = 6
  PRR_STD = 7

  SAT_POS = slice(8, 11)
  SAT_VEL = slice(11, 14)

  def __init__(self, constellation_id: ConstellationId, sv_id: int, recv_time_week: int, recv_time_sec: float, observables: Dict[str, float], observables_std: Dict[str, float],
               glonass_freq: Union[int, float] = None):
    # Metadata

    self.prn = "%s%02d" % (constellation_id.to_rinex_char(), sv_id)  # satellite ID in rinex convention
    self.constellation_id = constellation_id
    self.svId = sv_id

    self.recv_time_week = recv_time_week
    self.recv_time_sec = recv_time_sec
    self.recv_time = GPSTime(recv_time_week, recv_time_sec)
    self.glonass_freq = glonass_freq  # glonass channel

    # Measurements
    self.observables = observables
    self.observables_std = observables_std

    # flags
    self.processed = False
    self.corrected = False

    # sat info
    self.sat_pos = np.nan * np.ones(3)
    self.sat_vel = np.nan * np.ones(3)
    self.sat_clock_err = np.nan

    self.sat_pos_final = np.nan * np.ones(3)  # sat_pos in receiver time's ECEF frame instead of satellite time's ECEF frame
    self.observables_final: Dict[str, float] = {}

  def process(self, dog):
    sat_time = self.recv_time - self.observables['C1C']/constants.SPEED_OF_LIGHT
    sat_info = dog.get_sat_info(self.prn, sat_time)
    if sat_info is None:
      return False
    self.sat_pos = sat_info[0]
    self.sat_vel = sat_info[1]
    self.sat_clock_err = sat_info[2]
    self.processed = True
    return True

  def correct(self, est_pos, dog):
    for obs in self.observables:
      if obs[0] == 'C':  # or obs[0] == 'L':
        delay = dog.get_delay(self.prn, self.recv_time, est_pos, signal=obs)
        if delay:
          self.observables_final[obs] = (self.observables[obs] +
                                         self.sat_clock_err*constants.SPEED_OF_LIGHT -
                                         delay)
      else:
        self.observables_final[obs] = self.observables[obs]
    if 'C1C' in self.observables_final and 'C2P' in self.observables_final:
      self.observables_final['IOF'] = (((constants.GPS_L1**2)*self.observables_final['C1C'] -
                                        (constants.GPS_L2**2)*self.observables_final['C2P'])/
                                       (constants.GPS_L1**2 - constants.GPS_L2**2))

    geometric_range = np.linalg.norm(self.sat_pos - est_pos)
    theta_1 = constants.EARTH_ROTATION_RATE * geometric_range / constants.SPEED_OF_LIGHT
    self.sat_pos_final = np.array([self.sat_pos[0] * np.cos(theta_1) + self.sat_pos[1] * np.sin(theta_1),
                                   self.sat_pos[1] * np.cos(theta_1) - self.sat_pos[0] * np.sin(theta_1),
                                   self.sat_pos[2]])
    if 'C1C' in self.observables_final and np.isfinite(self.observables_final['C1C']):
      self.corrected = True
      return True
    return False

  def as_array(self):
    if not self.corrected:
      raise NotImplementedError('Only corrected measurements can be put into arrays')
    ret = np.array([get_nmea_id_from_prn(self.prn), self.recv_time_week, self.recv_time_sec, self.glonass_freq,
                  self.observables_final['C1C'], self.observables_std['C1C'],
                  self.observables_final['D1C'], self.observables_std['D1C']])
    return np.concatenate((ret, self.sat_pos_final, self.sat_vel))

  def __repr__(self):
    time = self.recv_time.as_datetime().strftime('%Y-%m-%dT%H:%M:%S.%f')
    return f"<GNSSMeasurement from {self.prn} at {time}>"


def process_measurements(measurements, dog) -> List[GNSSMeasurement]:
  proc_measurements = []
  for meas in measurements:
    if meas.process(dog):
      proc_measurements.append(meas)
  return proc_measurements


def correct_measurements(measurements, est_pos, dog) -> List[GNSSMeasurement]:
  corrected_measurements = []
  for meas in measurements:
    if meas.correct(est_pos, dog):
      corrected_measurements.append(meas)
  return corrected_measurements


def group_measurements_by_epoch(measurements):
  meas_filt_by_t = [[measurements[0]]]
  for m in measurements[1:]:
    if abs(m.recv_time - meas_filt_by_t[-1][-1].recv_time) > 1e-9:
      meas_filt_by_t.append([])
    meas_filt_by_t[-1].append(m)
  return meas_filt_by_t


def group_measurements_by_sat(measurements):
  measurements_by_sat = {}
  sats = {m.prn for m in measurements}
  for sat in sats:
    measurements_by_sat[sat] = [m for m in measurements if m.prn == sat]
  return measurements_by_sat


def read_raw_qcom(report):
  dr = 'DrMeasurementReport' in str(report.schema)
  if report.source == 0 or report.source == 6:    # gps/sbas
    if dr:
      recv_tow = report.gpsMilliseconds / 1000.0  # seconds
      time_bias_ms = struct.unpack("f", struct.pack("I", report.gpsTimeBiasMs))[0]
    else:
      recv_tow = report.milliseconds / 1000.0  # seconds
      time_bias_ms = report.timeBias
    recv_time = GPSTime(report.gpsWeek, recv_tow)
  elif report.source == 1:  # glonass
    if dr:
      recv_tow = report.glonassMilliseconds / 1000.0  # seconds
      recv_time = GPSTime.from_glonass(report.glonassYear, report.glonassDay, recv_tow)
      time_bias_ms = report.glonassTimeBias
    else:
      recv_tow = report.milliseconds / 1000.0  # seconds
      recv_time = GPSTime.from_glonass(report.glonassCycleNumber, report.glonassNumberOfDays, recv_tow)
      time_bias_ms = report.timeBias
  else:
    raise NotImplementedError('Only GPS and GLONASS are supported from qcom')
  #print(recv_time, report.source, time_bias_ms, dr)
  measurements = []
  for i in report.sv:
    if not i.measurementStatus.measurementNotUsable and i.measurementStatus.satelliteTimeIsKnown:
      sat_tow = (i.unfilteredMeasurementIntegral + i.unfilteredMeasurementFraction + i.latency + time_bias_ms) / 1000
      observables, observables_std = {}, {}
      observables['C1C'] = (recv_tow - sat_tow)*constants.SPEED_OF_LIGHT
      observables_std['C1C'] = i.unfilteredTimeUncertainty * 1e-3 * constants.SPEED_OF_LIGHT
      if i.measurementStatus.fineOrCoarseVelocity:
        # about 10x better, perhaps filtered with carrier phase?
        observables['D1C'] = i.fineSpeed
        observables_std['D1C'] = i.fineSpeedUncertainty
      else:
        observables['D1C'] = i.unfilteredSpeed
        observables_std['D1C'] = i.unfilteredSpeedUncertainty
      observables['S1C'] = (i.carrierNoise/100.) if i.carrierNoise != 0 else np.nan
      observables['L1C'] = np.nan
      #print("  %.5f %3d %10.2f %7.2f %7.2f %.2f %d" % (recv_time.tow, i.svId,
      #  observables['C1C'], observables_std['C1C'],
      #  observables_std['D1C'], observables['S1C'], i.latency), i.observationState, i.measurementStatus.fineOrCoarseVelocity)
      glonass_freq = (i.glonassFrequencyIndex - 7) if report.source == 1 else np.nan
      constellation_id = ConstellationId(get_prn_from_nmea_id(i.svId)[0])
      measurements.append(GNSSMeasurement(constellation_id, i.svId,
                                  recv_time.week,
                                  recv_time.tow,
                                  observables,
                                  observables_std,
                                  glonass_freq))
  return measurements


def read_raw_ublox(report) -> List[GNSSMeasurement]:
  recv_tow = report.rcvTow  # seconds
  recv_week = report.gpsWeek
  measurements = []
  for i in report.measurements:
    # only add Gps and Glonass fixes
    if i.gnssId in [ConstellationId.GPS, ConstellationId.GLONASS]:
      if i.svId > 32 or i.pseudorange > 2**32:
        continue
      observables = {}
      observables_std = {}
      if i.trackingStatus.pseudorangeValid and i.sigId == 0:
        observables['C1C'] = i.pseudorange
        # Empirically it seems obvious ublox's std is
        # actually a variation
        observables_std['C1C'] = np.sqrt(i.pseudorangeStdev)*10
        if i.gnssId == ConstellationId.GLONASS:
          glonass_freq = i.glonassFrequencyIndex - 7
          observables['D1C'] = -(constants.SPEED_OF_LIGHT / (constants.GLONASS_L1 + glonass_freq * constants.GLONASS_L1_DELTA)) * i.doppler
        else:  # GPS
          glonass_freq = np.nan
          observables['D1C'] = -(constants.SPEED_OF_LIGHT / constants.GPS_L1) * i.doppler
        observables_std['D1C'] = (constants.SPEED_OF_LIGHT / constants.GPS_L1) * i.dopplerStdev
        observables['S1C'] = i.cno
        if i.trackingStatus.carrierPhaseValid:
          observables['L1C'] = i.carrierCycles
        else:
          observables['L1C'] = np.nan

        constellation_id = ConstellationId(i.gnssId)
        measurements.append(GNSSMeasurement(constellation_id, i.svId, recv_week, recv_tow,
                                            observables, observables_std, glonass_freq))
  return measurements


def read_rinex_obs(obsdata) -> List[List[GNSSMeasurement]]:
  measurements: List[List[GNSSMeasurement]] = []
  first_sat = list(obsdata.data.keys())[0]
  n = len(obsdata.data[first_sat]['Epochs'])
  for i in range(0, n):
    recv_time_datetime = obsdata.data[first_sat]['Epochs'][i]
    recv_time_datetime = recv_time_datetime.astype(datetime.datetime)
    recv_time = GPSTime.from_datetime(recv_time_datetime)
    measurements.append([])
    for sat_str in list(obsdata.data.keys()):
      if np.isnan(obsdata.data[sat_str]['C1'][i]):
        continue
      observables, observables_std = {}, {}
      for obs in obsdata.data[sat_str]:
        if obs == 'Epochs':
          continue
        observables[rinex3_obs_from_rinex2_obs(obs)] = obsdata.data[sat_str][obs][i]
<<<<<<< HEAD
        observables_std[rinex3_obs_from_rinex2_obs(obs)] = 1
      prn = get_prn_from_nmea_id(int(sat_str))
      constellation_id, sv_id = ConstellationId.from_prn(prn), int(prn[1:])
      measurements[-1].append(GNSSMeasurement(constellation_id, sv_id,
=======
        observables_std[rinex3_obs_from_rinex2_obs(obs)] = 1.
      measurements[-1].append(GNSSMeasurement(get_prn_from_nmea_id(int(sat_str)),
>>>>>>> 1fbc6780
                              recv_time.week,
                              recv_time.tow,
                              observables,
                              observables_std))
  return measurements


def calc_pos_fix(measurements, x0=[0, 0, 0, 0, 0], no_weight=False, signal='C1C'):
  '''
  Calculates gps fix with WLS optimizer

  returns:
  0 -> list with positions
  1 -> pseudorange errs
  '''
  n = len(measurements)
  if n < 6:
    return []

  Fx_pos = pr_residual(measurements, signal=signal, no_weight=no_weight, no_nans=True)
  opt_pos = opt.least_squares(Fx_pos, x0).x
  return opt_pos, Fx_pos(opt_pos, no_weight=True)


def calc_vel_fix(measurements, est_pos, v0=[0, 0, 0, 0], no_weight=False, signal='D1C'):
  '''
  Calculates gps velocity fix with WLS optimizer

  returns:
  0 -> list with velocities
  1 -> pseudorange_rate errs
  '''
  n = len(measurements)
  if n < 6:
    return []

  Fx_vel = prr_residual(measurements, est_pos, signal=signal, no_weight=no_weight, no_nans=True)
  opt_vel = opt.least_squares(Fx_vel, v0).x
  return opt_vel, Fx_vel(opt_vel, no_weight=True)


def pr_residual(measurements: List[GNSSMeasurement], signal='C1C', no_weight=False, no_nans=False):
  # solve for pos
  def Fx_pos(xxx_todo_changeme, no_weight=no_weight):
    (x, y, z, bc, bg) = xxx_todo_changeme
    rows = []

    for meas in measurements:
      if signal in meas.observables_final and np.isfinite(meas.observables_final[signal]):
        pr = meas.observables_final[signal]
        sat_pos = meas.sat_pos_final
        theta = 0
      elif signal in meas.observables and np.isfinite(meas.observables[signal]) and meas.processed:
        pr = meas.observables[signal]
        pr += meas.sat_clock_err * constants.SPEED_OF_LIGHT
        sat_pos = meas.sat_pos
        theta = constants.EARTH_ROTATION_RATE * (pr - bc) / constants.SPEED_OF_LIGHT
      else:
        if not no_nans:
          rows.append(np.nan)
        continue
      if no_weight:
        weight = 1
      else:
        weight = (1 / meas.observables_std[signal])

      val = np.sqrt(
          (sat_pos[0] * np.cos(theta) + sat_pos[1] * np.sin(theta) - x) ** 2 +
          (sat_pos[1] * np.cos(theta) - sat_pos[0] * np.sin(theta) - y) ** 2 +
          (sat_pos[2] - z) ** 2
      )
      if meas.constellation_id == ConstellationId.GLONASS:
        rows.append(weight * (val - (pr - bc - bg)))
      elif meas.constellation_id == ConstellationId.GPS:
        rows.append(weight * (val - (pr - bc)))
    return rows
  return Fx_pos


def prr_residual(measurements, est_pos, signal='D1C', no_weight=False, no_nans=False):
  # solve for vel
  def Fx_vel(vel, no_weight=no_weight):
    rows = []
    for meas in measurements:
      if signal not in meas.observables or not np.isfinite(meas.observables[signal]):
        if not no_nans:
          rows.append(np.nan)
        continue
      if meas.corrected:
        sat_pos = meas.sat_pos_final
      else:
        sat_pos = meas.sat_pos
      if no_weight:
        weight = 1
      else:
        weight = (1 / meas.observables[signal])
      los_vector = (sat_pos - est_pos[0:3]
                    ) / np.linalg.norm(sat_pos - est_pos[0:3])
      rows.append(
        weight * ((meas.sat_vel - vel[0:3]).dot(los_vector) -
                  (meas.observables[signal] - vel[3])))
    return rows
  return Fx_vel


def get_Q(recv_pos, sat_positions):
  local = LocalCoord.from_ecef(recv_pos)
  sat_positions_rel = local.ecef2ned(sat_positions)
  sat_distances = np.linalg.norm(sat_positions_rel, axis=1)
  A = np.column_stack((sat_positions_rel[:,0]/sat_distances,  # pylint: disable=unsubscriptable-object
                       sat_positions_rel[:,1]/sat_distances,  # pylint: disable=unsubscriptable-object
                       sat_positions_rel[:,2]/sat_distances,  # pylint: disable=unsubscriptable-object
                       -np.ones(len(sat_distances))))
  if A.shape[0] < 4 or np.linalg.matrix_rank(A) < 4:
    return np.inf*np.ones((4,4))
  Q = np.linalg.inv(A.T.dot(A))
  return Q


def get_DOP(recv_pos, sat_positions):
  Q = get_Q(recv_pos, sat_positions)
  return np.sqrt(np.trace(Q))


def get_HDOP(recv_pos, sat_positions):
  Q = get_Q(recv_pos, sat_positions)
  return np.sqrt(np.trace(Q[:2,:2]))


def get_VDOP(recv_pos, sat_positions):
  Q = get_Q(recv_pos, sat_positions)
  return np.sqrt(Q[2,2])


def get_TDOP(recv_pos, sat_positions):
  Q = get_Q(recv_pos, sat_positions)
  return np.sqrt(Q[3,3])


def get_PDOP(recv_pos, sat_positions):
  Q = get_Q(recv_pos, sat_positions)
  return np.sqrt(np.trace(Q[:3,:3]))<|MERGE_RESOLUTION|>--- conflicted
+++ resolved
@@ -1,8 +1,4 @@
-<<<<<<< HEAD
 from typing import Dict, List, Union
-=======
-from typing import Dict, List, Optional, Union
->>>>>>> 1fbc6780
 
 import scipy.optimize as opt
 import numpy as np
@@ -255,34 +251,30 @@
 
 def read_rinex_obs(obsdata) -> List[List[GNSSMeasurement]]:
   measurements: List[List[GNSSMeasurement]] = []
-  first_sat = list(obsdata.data.keys())[0]
+  obsdata_keys = list(obsdata.data.keys())
+  first_sat = obsdata_keys[0]
   n = len(obsdata.data[first_sat]['Epochs'])
-  for i in range(0, n):
+  for i in range(n):
     recv_time_datetime = obsdata.data[first_sat]['Epochs'][i]
     recv_time_datetime = recv_time_datetime.astype(datetime.datetime)
     recv_time = GPSTime.from_datetime(recv_time_datetime)
     measurements.append([])
-    for sat_str in list(obsdata.data.keys()):
+    for sat_str in obsdata_keys:
       if np.isnan(obsdata.data[sat_str]['C1'][i]):
         continue
       observables, observables_std = {}, {}
       for obs in obsdata.data[sat_str]:
         if obs == 'Epochs':
           continue
-        observables[rinex3_obs_from_rinex2_obs(obs)] = obsdata.data[sat_str][obs][i]
-<<<<<<< HEAD
-        observables_std[rinex3_obs_from_rinex2_obs(obs)] = 1
+        rinex3_obs_key = rinex3_obs_from_rinex2_obs(obs)
+        observables[rinex3_obs_key] = obsdata.data[sat_str][obs][i]
+        observables_std[rinex3_obs_key] = 1.
+
       prn = get_prn_from_nmea_id(int(sat_str))
       constellation_id, sv_id = ConstellationId.from_prn(prn), int(prn[1:])
       measurements[-1].append(GNSSMeasurement(constellation_id, sv_id,
-=======
-        observables_std[rinex3_obs_from_rinex2_obs(obs)] = 1.
-      measurements[-1].append(GNSSMeasurement(get_prn_from_nmea_id(int(sat_str)),
->>>>>>> 1fbc6780
-                              recv_time.week,
-                              recv_time.tow,
-                              observables,
-                              observables_std))
+                                              recv_time.week, recv_time.tow,
+                                              observables, observables_std))
   return measurements
 
 
