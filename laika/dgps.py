--- conflicted
+++ resolved
@@ -12,7 +12,6 @@
 
 # Mean filter function
 def mean_filter(delay):
-<<<<<<< HEAD
     d2 = delay.copy()
     max_step = 10
     for i in range(max_step, len(delay) - max_step):
@@ -21,7 +20,6 @@
             step = min([max_step, finite_idxs[0][-1] - max_step, max_step - finite_idxs[0][0]])
             d2[i] = np.nanmean(delay[i - step:i + step + 1])
     return d2
-
 
 # Download and parse station positions (.txt files) function
 def download_and_parse_station_positions(cors_station_positions_path, cache_dir):
@@ -53,52 +51,7 @@
         cors_station_positions_file = open(cors_station_positions_path, 'wb')
         np.save(cors_station_positions_file, cors_stations)
         cors_station_positions_file.close()
-
-
-# Get closest station names
-=======
-  d2 = delay.copy()
-  max_step = 10
-  for i in range(max_step, len(delay) - max_step):
-    finite_idxs = np.where(np.isfinite(delay[i - max_step:i + max_step]))
-    if max_step in finite_idxs[0]:
-      step = min([max_step, finite_idxs[0][-1] - max_step, max_step - finite_idxs[0][0]])
-      d2[i] = np.nanmean(delay[i - step:i + step + 1])
-  return d2
-
-
-def download_and_parse_station_postions(cors_station_positions_path, cache_dir):
-  if not os.path.isfile(cors_station_positions_path):
-    cors_stations = {}
-    coord_file_paths = download_cors_coords(cache_dir=cache_dir)
-    for coord_file_path in coord_file_paths:
-      try:
-        station_id = coord_file_path.split('/')[-1][:4]
-        with open(coord_file_path, 'r+') as coord_file:
-          contents = coord_file.readlines()
-        phase_center = False
-        for line_number in range(len(contents)):
-          if 'L1 Phase Center' in contents[line_number]:
-            phase_center = True
-          if not phase_center and 'IGS08 POSITION' in contents[line_number]:
-            velocity = [float(contents[line_number+8].split()[3]),
-                        float(contents[line_number+9].split()[3]),
-                        float(contents[line_number+10].split()[3])]
-          if phase_center and 'IGS08 POSITION' in contents[line_number]:
-            epoch = GPSTime.from_datetime(datetime(2005,1,1))
-            position = [float(contents[line_number+2].split()[3]),
-                        float(contents[line_number+3].split()[3]),
-                        float(contents[line_number+4].split()[3])]
-            cors_stations[station_id] = [epoch, position, velocity]
-            break
-      except ValueError:
-        pass
-    cors_station_positions_file = open(cors_station_positions_path, 'wb')
-    np.save(cors_station_positions_file, cors_stations)
-    cors_station_positions_file.close()
-
-
->>>>>>> 85592cfe
+        
 def get_closest_station_names(pos, k=5, max_distance=100000, cache_dir='/tmp/gnss/'):
     # Define CORS position file path
     cors_station_positions_path = cache_dir + 'cors_coord/cors_station_positions'
