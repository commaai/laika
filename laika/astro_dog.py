--- conflicted
+++ resolved
@@ -33,13 +33,8 @@
                cache_dir='/tmp/gnss/',
                dgps=False,
                valid_const=('GPS', 'GLONASS'),
-<<<<<<< HEAD
-               valid_ephem_types=EphemerisType.observation_orbits()):
+               valid_ephem_types=EphemerisType.all_orbits()):
     self.auto_update = auto_update
-=======
-               valid_ephem_types=EphemerisType.all_orbits()):
-    self.use_internet = use_internet
->>>>>>> ba6ed327
     self.cache_dir = cache_dir
     self.dgps = dgps
     # todo check that final/rapid are not combined with ultra
