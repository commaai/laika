--- conflicted
+++ resolved
@@ -26,87 +26,30 @@
 
 
 # From https://gpsd.gitlab.io/gpsd/NMEA.html - Satellite IDs section
-<<<<<<< HEAD
-NMEA_ID_RANGES = (
-  {
-    'range': (1, 32),
-    'constellation': ConstellationId.GPS,
-  },
-  {
-    'range': (33, 54),
-    'constellation': ConstellationId.SBAS,
-  },
-  {
-    'range': (55, 64),
-    'constellation': ConstellationId.SBAS,
-  },
-  {
-    'range': (65, 88),
-    'constellation': ConstellationId.GLONASS,
-  },
-  {
-    'range': (89, 96),
-    'constellation': ConstellationId.GLONASS,
-  },
-  {
-    'range': (120, 151),
-    'constellation': ConstellationId.SBAS,
-  },
-  {
-    'range': (152, 158),
-    'constellation': ConstellationId.SBAS,
-  },
-  {
-    'range': (173, 182),
-    'constellation': ConstellationId.IMES
-  },
-  {
-    'range': (193, 197),
-    'constellation': ConstellationId.QZNSS,
-  },
-  {
-    'range': (198, 200),
-    'constellation': ConstellationId.QZNSS,
-  },
-  {
-    'range': (201, 235),
-    'constellation': ConstellationId.BEIDOU,
-  },
-  {
-    'range': (301, 336),
-    'constellation': ConstellationId.GALILEO,
-  },
-  {
-    'range': (401, 437),
-    'constellation': ConstellationId.BEIDOU,
-  }
-)
-=======
 # NmeaId is the unique 3 digits id for every satellite globally. (Example: 001, 201)
 # SvId is the 2 digits satellite id that is unique within a constellation. (Get the unique satellite with the constellation id. Examples: G01, R01)
 CONSTELLATION_TO_NMEA_RANGES = {
   # NmeaId ranges for each constellation with its svId offset.
   # constellation: [(start, end, svIdOffset)]
   # svId = nmeaId + offset
-  'GPS': [(1, 32, 0)],
-  'SBAS': [(33, 64, -32), (120, 158, -87)],
-  'GLONASS': [(65, 96, -64)],
-  'IMES': [(173, 182, -172)],
-  'QZNSS': [(193, 200, -192)],  # todo should be QZSS
-  'BEIDOU': [(201, 235, -200), (401, 437, -365)],
-  'GALILEO': [(301, 336, -300)]
+  ConstellationId.GPS: [(1, 32, 0)],
+  ConstellationId.SBAS: [(33, 64, -32), (120, 158, -87)],
+  ConstellationId.GLONASS: [(65, 96, -64)],
+  ConstellationId.IMES: [(173, 182, -172)],
+  ConstellationId.QZNSS: [(193, 200, -192)],  # todo should be QZSS
+  ConstellationId.BEIDOU: [(201, 235, -200), (401, 437, -365)],
+  ConstellationId.GALILEO: [(301, 336, -300)]
 }
->>>>>>> 48a9cb68
 
 # Source: RINEX 3.04
 RINEX_CONSTELLATION_IDENTIFIERS = {
-  'GPS': 'G',
-  'GLONASS': 'R',
-  'SBAS': 'S',
-  'GALILEO': 'E',
-  'BEIDOU': 'C',
-  'QZNSS': 'J',
-  'IRNSS': 'I'
+  ConstellationId.GPS: 'G',
+  ConstellationId.GLONASS: 'R',
+  ConstellationId.SBAS: 'S',
+  ConstellationId.GALILEO: 'E',
+  ConstellationId.BEIDOU: 'C',
+  ConstellationId.QZNSS: 'J',
+  ConstellationId.IRNSS: 'I'
 }
 
 # Make above dictionary bidirectional map:
@@ -158,56 +101,6 @@
 
         return "%s%02d" % (RINEX_CONSTELLATION_IDENTIFIERS[constellation], svid)
 
-<<<<<<< HEAD
-    if nmea_id < start:
-      warnings.warn("RINEX PRN for nmea id %i not known" % nmea_id)
-      return get_unknown_prn_from_nmea_id(nmea_id)
-
-    constellation_offset = constellation_offsets.get(constellation, 0)
-
-    if nmea_id <= end:
-      if constellation is None:
-        warnings.warn("Constellation for nmea id "
-                      "%i not known" % nmea_id)
-        return get_unknown_prn_from_nmea_id(nmea_id)
-
-      identifier = constellation.to_rinex_char()
-      if identifier is None:
-        warnings.warn("RINEX3 constellation identifier for "
-                      "constellation %s is not known" % constellation)
-        return get_unknown_prn_from_nmea_id(nmea_id)
-
-      number = nmea_id - start + 1 + constellation_offset
-      return "%s%02d" % (identifier, number)
-    else:
-      range_width = end - start + 1
-      constellation_offsets[constellation] = constellation_offset + range_width
-
-  warnings.warn("RINEX PRN for nmea id %i not known" % nmea_id)
-  return get_unknown_prn_from_nmea_id(nmea_id)
-
-
-def get_nmea_id_from_prn(prn):
-  if is_unknown_prn(prn):
-    return get_nmea_id_from_unknown_prn(prn)
-
-  prn_constellation = get_constellation(prn)
-  satellite_id = int(prn[1:])
-  if satellite_id < 1:
-    raise ValueError("PRN must contains number greater then 0")
-  constellation_offset = 0
-  for entry in NMEA_ID_RANGES:
-    if entry['constellation'].name != prn_constellation:
-      continue
-    start, end = entry['range']
-    range_width = end - start + 1
-    index_in_range = satellite_id - constellation_offset - 1
-    if range_width > index_in_range:
-      return start + index_in_range
-    else:
-      constellation_offset += range_width
-  raise NotImplementedError(f"NMEA ID not found for PRN {prn}")
-=======
   raise ValueError(f"constellation not found for nmeaid {nmea_id}")
 
 
@@ -224,7 +117,6 @@
       return new_nmea_id
 
   raise ValueError(f"NMEA ID not found for constellation {constellation} with satellite id {sv_id}")
->>>>>>> 48a9cb68
 
 
 def rinex3_obs_from_rinex2_obs(observable):
