--- conflicted
+++ resolved
@@ -1,6 +1,3 @@
-<<<<<<< HEAD
-.idea/
-=======
 # Byte-compiled / optimized / DLL files
 __pycache__/
 *.py[cod]
@@ -108,5 +105,4 @@
 # vim
 .*.swp
 
-laika/.netrc
->>>>>>> 485ab4a1
+laika/.netrc